--- conflicted
+++ resolved
@@ -28,11 +28,7 @@
 							</span>
 						</div>
 					</div>
-<<<<<<< HEAD
-					<button type="submit" class="button is-fullwidth">Log in</button>
-=======
 					<button type="submit" class="button is-fullwidth">Log In</button>
->>>>>>> e48690aa
 				</form>
 			</div>
 		</div>
