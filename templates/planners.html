<<<<<<< HEAD
<div x-data="alpinePlanners()">
=======
<div x-data="alpinePlanners()" x-init="initPage()">
>>>>>>> dcc17c6e
    <div>
        <h2>Planners</h2>
        <p>
            A planner is a module which contains logic for how a running operation should make decisions about
            which abilities to use and in what order. Specifically, a planner's logic contains the decision making
<<<<<<< HEAD
            to
            execute a single phase of an operation.
=======
            to execute a single phase of an operation.
>>>>>>> dcc17c6e
        </p>
    </div>
    <hr>
    <div>
        <form>
            <div class="field">
                <label class="label">Choose a planner:</label>
                <div class="control">
                    <div class="select">
<<<<<<< HEAD
                        <select id="planner-select" x-on:change="loadPlanner()" x-model="selectedPlanner">
                            <option value="" disabled selected>Select an existing planner</option>
                            {% for p in planners %}
                            <option :value="'{{ p.name }}'">{{ p.name }} planner</option>
                            {% endfor %}
=======
                        <select id="planner-select" x-on:change="loadPlanner()" x-model="selectedPlannerId">
                            <option value="" disabled selected>Select a planner</option>
                            <template x-for="planner of planners" :key="planner.id">
                                <option x-bind:value="planner.id" x-text="planner.name"></option>
                            </template>
>>>>>>> dcc17c6e
                        </select>
                    </div>
                </div>
            </div>
        </form>
        <div>
<<<<<<< HEAD
            <h3 x-text="title"></h3>
=======
            <h3 x-text="name"></h3>
>>>>>>> dcc17c6e
            <p x-text="description"></p>
        </div>
    </div>
</div>

<script>
    function alpinePlanners() {
        return {
<<<<<<< HEAD
            selectedPlanner: '',
            title: '',
            description: '',

            loadPlannerCallback(self, data) {
                const parsedData = JSON.parse(data)[0];
                if (parsedData) {
                    self.title = parsedData.name;
                    self.description = parsedData.description;
                }
            },

            loadPlanner() {
                restRequest('POST', { index: 'planners', name: this.selectedPlanner }, (data) => {
                    this.loadPlannerCallback(this, data);
                });
=======
            planners: [],
            selectedPlannerId: '',
            name: '',
            description: '',

            initPage() {
                apiV2('GET', '/api/v2/planners').then((planners) => {
                    this.planners = planners;
                }).catch((error) => {
                    toast('Error loading page', false);
                    console.error(error);
                });
            },

            loadPlanner() {
                let selectedPlanner = this.planners.find((planner) => planner.id === this.selectedPlannerId);
                this.name = selectedPlanner.name;
                this.description = selectedPlanner.description;
>>>>>>> dcc17c6e
            },
        };
    }

    // # sourceURL=planners.js
</script><|MERGE_RESOLUTION|>--- conflicted
+++ resolved
@@ -1,19 +1,10 @@
-<<<<<<< HEAD
-<div x-data="alpinePlanners()">
-=======
 <div x-data="alpinePlanners()" x-init="initPage()">
->>>>>>> dcc17c6e
     <div>
         <h2>Planners</h2>
         <p>
             A planner is a module which contains logic for how a running operation should make decisions about
             which abilities to use and in what order. Specifically, a planner's logic contains the decision making
-<<<<<<< HEAD
-            to
-            execute a single phase of an operation.
-=======
             to execute a single phase of an operation.
->>>>>>> dcc17c6e
         </p>
     </div>
     <hr>
@@ -23,30 +14,18 @@
                 <label class="label">Choose a planner:</label>
                 <div class="control">
                     <div class="select">
-<<<<<<< HEAD
-                        <select id="planner-select" x-on:change="loadPlanner()" x-model="selectedPlanner">
-                            <option value="" disabled selected>Select an existing planner</option>
-                            {% for p in planners %}
-                            <option :value="'{{ p.name }}'">{{ p.name }} planner</option>
-                            {% endfor %}
-=======
                         <select id="planner-select" x-on:change="loadPlanner()" x-model="selectedPlannerId">
                             <option value="" disabled selected>Select a planner</option>
                             <template x-for="planner of planners" :key="planner.id">
                                 <option x-bind:value="planner.id" x-text="planner.name"></option>
                             </template>
->>>>>>> dcc17c6e
                         </select>
                     </div>
                 </div>
             </div>
         </form>
         <div>
-<<<<<<< HEAD
-            <h3 x-text="title"></h3>
-=======
             <h3 x-text="name"></h3>
->>>>>>> dcc17c6e
             <p x-text="description"></p>
         </div>
     </div>
@@ -55,24 +34,6 @@
 <script>
     function alpinePlanners() {
         return {
-<<<<<<< HEAD
-            selectedPlanner: '',
-            title: '',
-            description: '',
-
-            loadPlannerCallback(self, data) {
-                const parsedData = JSON.parse(data)[0];
-                if (parsedData) {
-                    self.title = parsedData.name;
-                    self.description = parsedData.description;
-                }
-            },
-
-            loadPlanner() {
-                restRequest('POST', { index: 'planners', name: this.selectedPlanner }, (data) => {
-                    this.loadPlannerCallback(this, data);
-                });
-=======
             planners: [],
             selectedPlannerId: '',
             name: '',
@@ -91,7 +52,6 @@
                 let selectedPlanner = this.planners.find((planner) => planner.id === this.selectedPlannerId);
                 this.name = selectedPlanner.name;
                 this.description = selectedPlanner.description;
->>>>>>> dcc17c6e
             },
         };
     }
