from app.objects.secondclass.c_link import Link
from app.service.interfaces.i_planning_svc import PlanningServiceInterface
from app.utility.base_planning_svc import BasePlanningService


class PlanningService(PlanningServiceInterface, BasePlanningService):

    def __init__(self, global_variable_owners=None):
        super().__init__(global_variable_owners=global_variable_owners)
        self.log = self.add_service('planning_svc', self)

    async def exhaust_bucket(self, planner, bucket, operation, agent=None, batch=False, condition_stop=True):
        """Apply all links for specified bucket

        Blocks until all links are completed, either after batch push,
        or separately for every pushed link.

        :param planner: Planner to check for stopping conditions on
        :type planner: LogicalPlanner
        :param bucket: Bucket to pull abilities from
        :type bucket: string
        :param operation: Operation to run links on
        :type operation: Operation
        :param agent: Agent to run links on, defaults to None
        :type agent: Agent, optional
        :param batch: Push all bucket links immediately. Will check if
            operation has been stopped (by user) after all bucket links
            complete. 'False' will push links one at a time, and wait
            for each to complete. Will check if operation has been
            stopped (by user) after each single link is completed.
            Defaults to False
        :type batch: bool, optional
        :param condition_stop: Enable stopping of execution if stopping
            conditions are met. If set to False, the bucket will
            continue execution even if stopping conditions are met.
            defaults to True
        :type condition_stop: bool, optional
        """
        l_ids = []
        while True:
            links = await self.get_links(operation, [bucket], agent)
            if len(links) == 0:
                break
            for s_link in links:
                l_id = await operation.apply(s_link)
                if batch:
                    l_ids.append(l_id)
                else:
                    if await self.wait_for_links_and_monitor(planner, operation, [l_id], condition_stop):
                        return
            if batch:
                if await self.wait_for_links_and_monitor(planner, operation, l_ids, condition_stop):
                    return

    async def wait_for_links_and_monitor(self, planner, operation, link_ids, condition_stop):
        """Wait for link completion, update stopping conditions and
        (optionally) stop bucket execution if stopping conditions are met.

        :param planner: Planner to check for stopping conditions on
        :type planner: LogicalPlanner
        :param operation: Operation running links
        :type operation: Operation
        :param link_ids: Links IDS to wait for
        :type link_ids: list(string)
        :param condition_stop: Check and respect stopping conditions
        :type condition_stop: bool, optional
        :return: True if planner stopping conditions are met
        :rtype: bool
        """
        await operation.wait_for_links_completion(link_ids)
        await self.update_stopping_condition_met(planner, operation)
        return await self._stop_bucket_exhaustion(planner, operation, condition_stop)

    async def default_next_bucket(self, current_bucket, state_machine):
        """Returns next bucket in the state machine

        Determine and return the next bucket as specified in the given
        bucket state machine. If the current bucket is the last in the
        list, the bucket order loops from last bucket to first.

        :param current_bucket: Current bucket execution is on
        :type current_bucket: string
        :param state_machine: A list containing bucket strings
        :type state_machine: list
        :return: Bucket name to execute
        :rtype: string
        """
        idx = (state_machine.index(current_bucket) + 1) % len(state_machine)
        return state_machine[idx]

    async def add_ability_to_bucket(self, ability, bucket):
        """Adds bucket tag to ability

        :param ability: Ability to add bucket to
        :type ability: Ability
        :param bucket: Bucket to add to ability
        :type bucket: string
        """
        await ability.add_bucket(bucket)

    async def execute_planner(self, planner, publish_transitions=True):
        """Execute planner.

        This method will run the planner, progressing from bucket to
        bucket, as specified by the planner.

        Will stop execution for these conditions:
            - All buckets have been executed.
            - Planner stopping conditions have been met.
            - Operation was halted from external/UI input.

        NOTE: Do NOT call wait-for-link-completion functions here. Let
        the planner decide to do that within its bucket functions,
        and/or there are other planning_svc utilities for the bucket
        functions to use to do so.

        :param planner: Planner to run
        :type planner: LogicalPlanner
        :param publish_transitions: flag to publish bucket transitions as
          events to the event service
        :type publish_transitions: bool
        """
        async def _publish_bucket_transition(bucket):
            """ subroutine to publish bucket transitions to event_svc"""
            await self.get_service('event_svc').fire_event(
                exchange='planner', queue='bucket_transition',
                bucket=bucket,
                operation_id=planner.operation.id,
                operation_name=planner.operation.name)

        while planner.next_bucket is not None and not (planner.stopping_condition_met and planner.stopping_conditions) \
                and not await planner.operation.is_finished():
            if publish_transitions:
                await _publish_bucket_transition(planner.next_bucket)
            await getattr(planner, planner.next_bucket)()
            await self.update_stopping_condition_met(planner, planner.operation)
        if publish_transitions:
            await _publish_bucket_transition("(planner completed)")

    async def get_links(self, operation, buckets=None, agent=None, trim=True):
        """Generate links for use in an operation

        For an operation and agent combination, create links (that can
        be executed). When no agent is supplied, links for all agents
        are returned.

        :param operation: Operation to generate links for
        :type operation: Operation
        :param buckets: Buckets containing abilities. If 'None', get all links
            for given operation, agent, and trim setting. If a list of buckets
            is provided, then get links for specified buckets for given
            operation and trim setting. Defaults to None.
        :type buckets: list(string), optional
        :param agent: Agent to generate links for, defaults to None
        :type agent: Agent, optional
        :param trim: call trim_links() on list of links before
            returning, defaults to True
        :type trim: bool, optional
        :return: a list of links sorted by score and atomic ordering
        """
        ao = operation.adversary.atomic_ordering
        abilities = await self.get_service('data_svc') \
                              .locate('abilities', match=dict(ability_id=tuple(ao)))
        if buckets:
            # buckets specified - get all links for given buckets,
            # (still in underlying atomic adversary order)
            t = []
            for bucket in buckets:
                t.extend([ab for ab in abilities for b in ab.buckets if b == bucket])
            abilities = t
        links = []
        if agent:
            links.extend(await self.generate_and_trim_links(agent, operation, abilities, trim))
        else:
            agent_links = []
            for agent in operation.agents:
                agent_links.append(await self.generate_and_trim_links(agent, operation, abilities, trim))
            links = self._remove_links_of_duplicate_singletons(agent_links)
        self.log.debug('Generated %s usable links' % (len(links)))
        return await self.sort_links(links)

    async def get_cleanup_links(self, operation, agent=None):
        """Generate cleanup links

        Generates cleanup links for given operation and agent. If no
        agent is provided, cleanup links will be generated for all
        agents in an operation.

        :param operation: Operation to generate links on
        :type operation: Operation
        :param agent: Agent to generate links on, defaults to None
        :type agent: Agent, optional
        :return: a list of links
        """
        links = []
        if agent:
            links.extend(await self._check_and_generate_cleanup_links(agent, operation))
        else:
            for agent in operation.agents:
                links.extend(await self._check_and_generate_cleanup_links(agent, operation))
        return reversed(links)

    async def generate_and_trim_links(self, agent, operation, abilities, trim=True):
        """Generate new links based on abilities

        Creates new links based on given operation, agent, and
        abilities. Optionally, trim links using `trim_links()` to return
        only valid links with completed facts.

        :param operation: Operation to generate links on
        :type operation: Operation
        :param agent: Agent to generate links on
        :type agent: Agent
        :param abilities: Abilities to generate links for
        :type abilities: list(Ability)
        :param trim: call trim_links() on list of links before
            returning, defaults to True
        :type trim: bool, optional
        :return: A list of links
        :rtype: list(Links)
        """
        agent_links = []
        if agent.trusted:
            agent_links = await self._generate_new_links(operation, agent, abilities, operation.link_status())
            await self._apply_adjustments(operation, agent_links)
            if trim:
                agent_links = await self.trim_links(operation, agent_links, agent)
        return agent_links

    async def check_stopping_conditions(self, stopping_conditions, operation):
        """Check operation facts against stopping conditions

        Checks whether an operation has collected the at least one of
        the facts required to stop the planner. Operation facts are
        checked against the list of facts provided by the stopping
        conditions. Facts will be validated based on the `unique`
        property, which is a combination of the fact trait and value.

        :param stopping_conditions: List of facts which, if collected,
            should be used to terminate the planner
        :type stopping_conditions: list(Fact)
        :param operation: Operation to check facts on
        :type operation: Operation
        :return: True if all stopping conditions have been met, False
            if all stopping conditions have not been met
        :rtype: bool
        """
        for sc in stopping_conditions:
            if not await self._stopping_condition_met(operation.all_facts(), sc):
                return False
        return True

    async def update_stopping_condition_met(self, planner, operation):
        """Update planner `stopping_condition_met` property

        :param planner: Planner to check stopping conditions and update
        :type planner: LogicalPlanner
        :param operation: Operation to check facts on
        :type operation: Operation
        """
        if planner.stopping_conditions:
            planner.stopping_condition_met = await self.check_stopping_conditions(planner.stopping_conditions,
                                                                                  operation)

    @staticmethod
    async def sort_links(links):
        """Sort links by score and atomic ordering in adversary profile

        :param links: List of links to sort
        :type links: list(Link)
        :return: Sorted links
        :rtype: list(Link)
        """
        return sorted(links, key=lambda k: (-k.score))

    """ PRIVATE """

    async def _stop_bucket_exhaustion(self, planner, operation, condition_stop):
        """Determine whether to continue running the bucket.

        Returns True if:
            - Operation is finished
            - If `condition_stop` is True, and one of the planner's
            stopping conditions has been met.

        :param planner: Planner to check stopping conditions and update
        :type planner: LogicalPlanner
        :param operation: Operation to wait for links on
        :type operation: Operation
        :param condition_stop: Check and respect stopping conditions
        :type condition_stop: bool
        :return: True if the operation is finished and the stopping
            conditions are met
        :rtype: bool
        """
        if await operation.is_finished() or (condition_stop and planner.stopping_condition_met):
            return True
        return False

    @staticmethod
    async def _stopping_condition_met(facts, stopping_condition):
        """Check if given stopping condition is in the list of facts

        :param facts: List of facts to compare to the stopping condition
        :type facts: list(Fact)
        :param stopping_condition: Single fact to search for in facts
        :type stopping_condition: Fact
        :return: True if the stopping condition is in the facts list
        :rtype: bool
        """
        for f in facts:
            if f.unique == stopping_condition.unique:
                return True
        return False

    async def _check_and_generate_cleanup_links(self, agent, operation):
        """Generate cleanup links if agent is trusted

        Links will be generated with a status based on the operation
        link status.

        :param agent: Agent to generate cleanup links for
        :type agent: Agent
        :param operation: Operation to generate cleanup links for
        :type operation: Operation
        :return: Cleanup links for agent
        :rtype: list(Link)
        """
        agent_cleanup_links = []
        if agent.trusted:
            agent_cleanup_links = await self._generate_cleanup_links(operation=operation,
                                                                     agent=agent,
                                                                     link_status=operation.link_status())
        return agent_cleanup_links

    async def _generate_new_links(self, operation, agent, abilities, link_status):
        """Generate links with given status

        :param operation: Operation to generate links on
        :type operation: Operation
        :param agent: Agent to generate links on
        :type agent: Agent
        :param agent: Abilities to generate links for
        :type agent: list(Ability)
        :param link_status: Link status, referencing link state dict
        :type link_status: int
        :return: Links for agent
        :rtype: list(Link)
        """
        links = []
        for ability in await agent.capabilities(abilities):
            executor = await agent.get_preferred_executor(ability)
            if not executor:
                continue

            if executor.HOOKS and executor.language and executor.language in executor.HOOKS:
                await executor.HOOKS[executor.language](ability, executor)
            if executor.command:
                link = Link.load(dict(command=self.encode_string(executor.test), paw=agent.paw, score=0,
                                      ability=ability, executor=executor, status=link_status,
                                      jitter=self.jitter(operation.jitter)))
                links.append(link)
        return links

    async def _generate_cleanup_links(self, operation, agent, link_status):
        """Generate cleanup links with given status

        :param operation: Operation to generate cleanup links for
        :type operation: Operation
        :param agent: Agent to generate cleanup links for
        :type agent: Agent
        :param link_status: Link status, referencing link state dict
        :type link_status: int
        :return: Cleanup links for agent
        :rtype: list(Link)
        """
        links = []
<<<<<<< HEAD
        cleanup_commands = set()
        for link in operation.chain:
            if link.paw != agent.paw:
                continue

            for cleanup in link.executor.cleanup:
                decoded_cmd = agent.replace(self.encode_string(cleanup), file_svc=self.get_service('file_svc'))
                variant, _, _ = await self._build_single_test_variant(decoded_cmd, link.used, link.executor.name)
                cleanup_command = self.encode_string(variant)
                if cleanup_command and cleanup_command not in cleanup_commands:
                    cleanup_commands.add(cleanup_command)
                    lnk = Link.load(dict(command=cleanup_command, paw=agent.paw, cleanup=1,
                                         ability=link.ability, executor=link.executor, score=0, jitter=2,
                                         status=link_status))
                    lnk.apply_id(agent.host)
                    links.append(lnk)
=======
        for link in [s_link for s_link in operation.chain if s_link.paw == agent.paw]:
            matched_abilities = await self.get_service('data_svc').locate('abilities',
                                                                          match=dict(unique=link.ability.unique))
            if matched_abilities:
                ability = matched_abilities[0]
                for cleanup in ability.cleanup:
                    decoded_cmd = agent.replace(cleanup, file_svc=self.get_service('file_svc'))
                    variant, _, _ = await self._build_single_test_variant(decoded_cmd, link.used, link.ability.executor)
                    lnk = Link.load(dict(command=self.encode_string(variant), paw=agent.paw, cleanup=1,
                                         ability=ability, score=0, jitter=2, status=link_status))
                    if lnk.command not in [a_link.command for a_link in links]:
                        lnk.apply_id(agent.host)
                        links.append(lnk)
>>>>>>> f13521b6
        return links

    @staticmethod
    async def _apply_adjustments(operation, links):
        """Apply operation source ability adjustments to links

        :param operation: Operation to use for source adjustments
        :type operation: Operation
        :param links: Links to apply adjustments to
        :type links: list(Link)
        """
        for a_link in links:
            for adjustment in [a for a in operation.source.adjustments if a.ability_id == a_link.ability.ability_id]:
                if operation.has_fact(trait=adjustment.trait, value=adjustment.value):
                    a_link.visibility.apply(adjustment)
                    a_link.status = a_link.states['HIGH_VIZ']<|MERGE_RESOLUTION|>--- conflicted
+++ resolved
@@ -375,7 +375,6 @@
         :rtype: list(Link)
         """
         links = []
-<<<<<<< HEAD
         cleanup_commands = set()
         for link in operation.chain:
             if link.paw != agent.paw:
@@ -392,21 +391,6 @@
                                          status=link_status))
                     lnk.apply_id(agent.host)
                     links.append(lnk)
-=======
-        for link in [s_link for s_link in operation.chain if s_link.paw == agent.paw]:
-            matched_abilities = await self.get_service('data_svc').locate('abilities',
-                                                                          match=dict(unique=link.ability.unique))
-            if matched_abilities:
-                ability = matched_abilities[0]
-                for cleanup in ability.cleanup:
-                    decoded_cmd = agent.replace(cleanup, file_svc=self.get_service('file_svc'))
-                    variant, _, _ = await self._build_single_test_variant(decoded_cmd, link.used, link.ability.executor)
-                    lnk = Link.load(dict(command=self.encode_string(variant), paw=agent.paw, cleanup=1,
-                                         ability=ability, score=0, jitter=2, status=link_status))
-                    if lnk.command not in [a_link.command for a_link in links]:
-                        lnk.apply_id(agent.host)
-                        links.append(lnk)
->>>>>>> f13521b6
         return links
 
     @staticmethod
