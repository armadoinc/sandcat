--- conflicted
+++ resolved
@@ -563,13 +563,11 @@
   line-height: 30px; /* To center it vertically */
   color: black;
 }
-<<<<<<< HEAD
 .default-option {
     color: gray;
-=======
+}
 #resultCmd {
     overflow-wrap: anywhere;
->>>>>>> f37d41fa
 }
 .dotted {
     border: 1px solid white;
